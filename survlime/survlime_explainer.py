--- conflicted
+++ resolved
@@ -157,12 +157,8 @@
             H0 (np.ndarray): baseline cumulative hazard.
             scaled_data (np.ndarray): original data point and the computed neighbours.
             norm (Union[float, str]: number of the norm to be computed in the cvx problem.
-<<<<<<< HEAD
             verbose (bool): activate verbosity of the cvxpy solver.
 
-=======
-            verbose (float): activate verbosity of the cvxpy solver.
->>>>>>> 78cdd2c1
         Returns:
             b.values (np.ndarray): obtained weights from the convex problem.
             result (float): residual value of the convex problem.
