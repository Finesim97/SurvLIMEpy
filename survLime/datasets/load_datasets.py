from typing import Union
import pandas as pd
import numpy as np

<<<<<<< HEAD
veteran_path = '/home/carlos.hernandez/PhD/SurvLIME/survLime/datasets/veteran.csv'


def Loader(dataset_name: str = 'veterans') -> list([pd.DataFrame, np.ndarray]):
    df = pd.read_csv(veteran_path)
    df['status'] = [True if x == 1 else False for x in df['status']]
    df['y'] = [(x, y) for x, y in zip(df['status'], df['time'])]
    y = df.pop('y').to_numpy()
    x = df[['celltype', 'trt', 'karno', 'diagtime', 'age', 'prior']]
    return x, y


class RandomSurvivalData:
    """Generate spherical random survival data."""

    def __init__(
        self,
        center: list[float],
        radius: float,
        coefficients: list[float],
        prob_event: float,
        lambda_weibull: float,
        v_weibull: float,
        random_seed: int = None,
    ) -> None:
        """Init.

        Args:
            center (float): center of the sphere.
            radius (float): radius of the sphere.
            coefficients (list): value of the covariates.
            prob_event (float): probability of an event occurring.
            lambda_weibull (float): scale parameter of a Weibull distribution.
            v_weibull (float): shape parameter of a Weibull distribution.

        Returns:
            None

        """
        if len(center) != len(coefficients):
            raise ValueError(
                'length of center and length of coefficients must be equal.'
            )
        if prob_event <= 0:
            raise ValueError('prob_event must be greater than 0.')
        if prob_event >= 1:
            raise ValueError('prob_event must be less than 0.')
        if lambda_weibull <= 0:
            raise ValueError('lambda_weibull must be greater than 0.')
        if v_weibull <= 0:
            raise ValueError('v_weibull must be greater than 0.')
        self.center = center
        self.radius = radius
        self.coefficients = coefficients
        self.prob_event = prob_event
        self.lambda_weibull = lambda_weibull
        self.v_weibull = v_weibull
        self.random_state = np.random.default_rng(random_seed)

    def spherical_data(self, num_points: int) -> np.ndarray:
        """Generates random data in the p-dimensional sphere (covariates).

        Args:
            num_points (int): number of individuals to generate.

        Returns:
            np.ndarray: matrix with num_points rows and p columns, where p is the dimension of the space.

        """
        center = self.center
        radius = self.radius

        n_dim = len(center)
        zero_list = [0 for _ in range(n_dim)]

        # Uniform data in range [0, 1]
        u = self.random_state.uniform(low=0.0, high=1.0, size=(num_points, 1))
        uniform_rad_root = u ** (1 / n_dim)
        uniform_rad = radius * uniform_rad_root

        # Multivariate normal distribution
        I = np.identity(n_dim)
        X = self.random_state.multivariate_normal(
            mean=zero_list, cov=I, size=num_points
        )

        # Standarisation
        X_sqr = np.sum(np.square(X), axis=1, keepdims=True)
        norm_X = np.sqrt(X_sqr)
        X_unit = X / norm_X
        sphere_data = uniform_rad * X_unit
        X_location = sphere_data + center

        return X_location

    def survival_times(self, num_points: int, X: np.array) -> np.array:
        """Generates survival times following a Weibull distribution.

        Args:
            num_points (int):  number of individuals to generate.
            X (np.array): matrix with num_points rows and p columns, where p is the dimension of the space.

        Returns:
            np.array: a column vector containing the survival times.

        """
        u = self.random_state.uniform(size=(num_points, 1))
        lamba_val = self.lambda_weibull
        v = self.v_weibull
        b = np.reshape(self.coefficients, newshape=(len(self.coefficients), 1))
        num = -np.log(u)
        den = lamba_val * np.exp(np.dot(X, b))
        # Use a Weibull distribution
        time_to_event = (num / den) ** (1 / v)
        time_to_event = np.where(time_to_event > 2000, 2000, time_to_event)
        return time_to_event

    def random_event(self, num_points: int) -> np.array:
        """Generates random events following a binomial distributiom with probabilty `prob_event`.

        Args:
            num_points (int):  number of individuals to generate.

        Returns:
            np.array: a column vector containing the random events.

        """
        prob_event = self.prob_event
        return np.where(
            self.random_state.uniform(size=num_points) <= prob_event, True, False
        )

    def random_survival_data(self, num_points: int) -> tuple:
        """Generates random survival data.

        Args:
            num_points (int):  number of individuals to generate.

        Returns:
            tuple: (X, time_to_event, delta), where:
                - X: matrix with num_points rows and p columns, where p is the dimension of the space.
                - time_to_event: a column vector containing the survival times.
                - delta: a column vector containing the random events.

        """
        # Get spherical data
        X = self.spherical_data(num_points=num_points)

        # Get random survival time
        time_to_event = self.survival_times(num_points=num_points, X=X)

        # Get event variable
        delta = self.random_event(num_points=num_points)

        return (X, time_to_event, delta)
=======
from sklearn.model_selection import train_test_split
from sklearn.preprocessing import OneHotEncoder, StandardScaler
from sksurv.util import Surv


# TODO make it work for any path
user_path    = '/home/carlos.hernandez/PhD/'

veteran_path = user_path + 'SurvLIME/survLime/datasets/veteran.csv'
udca_path    = user_path + 'SurvLIME/survLime/datasets/udca_dataset.csv'
pbc_path     = user_path + 'SurvLIME/survLime/datasets/pbc_dataset.csv'
lung_path    = user_path + 'SurvLIME/survLime/datasets/lung_dataset.csv'

class Loader():

    def __init__(self, dataset_name : str='veterans'):
        
        if dataset_name=='veterans':
            self.feature_columns = ['celltype', 'trt', 'karno', 'diagtime', 'age', 'prior']
            self.categorical_columns = ['celltype']
            self.df = pd.read_csv(veteran_path) 
        elif dataset_name=='udca':
            self.feature_columns = ['bili', 'stage', 'riskscore', 'trt']
            self.categorical_columns = []
            self.df = pd.read_csv(udca_path)
        elif dataset_name=='pbc':
            self.feature_columns =['age','bili','chol','albumin', 'ast', 'ascites',
                                'copper','alk.phos', 'trig', 'platelet', 'protime',
                                'trt', 'sex', 'hepato', 'spiders', 'edema', 'stage']
            self.categorical_columns = ['edema', 'stage']
            self.df = pd.read_csv(pbc_path)
            self.df['sex'] = [1 if x=='f' else 0 for x in self.df['sex']]
        elif dataset_name=='lung':
            self.feature_columns = [ 'inst', 'age', 'sex', 'ph.ecog','ph.karno',
                                        'pat.karno', 'meal.cal', 'wt.loss']
            self.categorical_columns = ['ph.ecog']
            self.df = pd.read_csv(lung_path)

        elif dataset_name=='synthetic':
            ## TODO
            pass
        else:
            raise AssertionError(f'The give name {dataset_name} was not found in [veterans, udca, pbc, lung]')

    def load_data(self) -> list([pd.DataFrame, np.ndarray]):
        """
        Loads a survival dataset

        Returns:
        x : pd.DataFrame with the unprocessed features
        y : np.ndarray of tuples with (status, time)
        """
        self.df['status'] = [True if x==1 else False for x in self.df['status']]
        self.df['y'] = [(x,y) for x,y in zip(self.df['status'], self.df['time'])] # Needed for sksurv
        y = self.df.pop('y').to_numpy()
        events = [x[0] for x in y]
        times  = [x[1] for x in y]
        x = self.df[self.feature_columns]

        x.fillna(value=x.median(), inplace=True)
        
        return x, events, times 
   
    def preprocess_datasets(self, x : pd.DataFrame,
                            events : list, times : list,
                                random_seed : int =1) -> list([pd.DataFrame, np.ndarray]):
        """
        Preprocesses the data to be used as model input.

        For now it only converts categorical features to OHE and
        standarizes the data
        """

        # Deal with categorical features
        x_pre = x.copy()
        for cat_feat in self.categorical_columns:
            names = [cat_feat+'_'+str(value) for value in x_pre[cat_feat].unique()]
            x_pre[names] = pd.get_dummies(x_pre[cat_feat])
            x_pre.drop(cat_feat, inplace=True, axis=1)
        
        # Then convert the data and the features to three splits
        # and standarize them
        y = Surv.from_arrays(events, times)
        X_train, X_test, y_train, y_test = train_test_split(x_pre.copy(), y, test_size=0.30, random_state=random_seed)
        X_val, X_test, y_val, y_test = train_test_split(X_test.copy(), y_test, test_size=0.5, random_state=random_seed)

        scaler = StandardScaler()
        X_train_processed = pd.DataFrame(data=scaler.fit_transform(X_train, y_train),
                                         columns=X_train.columns, index=X_train.index)

        X_val_processed   = pd.DataFrame(data=scaler.transform(X_val),
                                         columns=X_val.columns, index=X_val.index)

        X_test_processed  = pd.DataFrame(data=scaler.transform(X_test),
                                         columns=X_test.columns, index=X_test.index)

        return [X_train_processed, y_train], [X_val_processed, y_val], [X_test_processed, y_test]

    

        
    
    
>>>>>>> db562dd3
<|MERGE_RESOLUTION|>--- conflicted
+++ resolved
@@ -1,164 +1,6 @@
 from typing import Union
 import pandas as pd
 import numpy as np
-
-<<<<<<< HEAD
-veteran_path = '/home/carlos.hernandez/PhD/SurvLIME/survLime/datasets/veteran.csv'
-
-
-def Loader(dataset_name: str = 'veterans') -> list([pd.DataFrame, np.ndarray]):
-    df = pd.read_csv(veteran_path)
-    df['status'] = [True if x == 1 else False for x in df['status']]
-    df['y'] = [(x, y) for x, y in zip(df['status'], df['time'])]
-    y = df.pop('y').to_numpy()
-    x = df[['celltype', 'trt', 'karno', 'diagtime', 'age', 'prior']]
-    return x, y
-
-
-class RandomSurvivalData:
-    """Generate spherical random survival data."""
-
-    def __init__(
-        self,
-        center: list[float],
-        radius: float,
-        coefficients: list[float],
-        prob_event: float,
-        lambda_weibull: float,
-        v_weibull: float,
-        random_seed: int = None,
-    ) -> None:
-        """Init.
-
-        Args:
-            center (float): center of the sphere.
-            radius (float): radius of the sphere.
-            coefficients (list): value of the covariates.
-            prob_event (float): probability of an event occurring.
-            lambda_weibull (float): scale parameter of a Weibull distribution.
-            v_weibull (float): shape parameter of a Weibull distribution.
-
-        Returns:
-            None
-
-        """
-        if len(center) != len(coefficients):
-            raise ValueError(
-                'length of center and length of coefficients must be equal.'
-            )
-        if prob_event <= 0:
-            raise ValueError('prob_event must be greater than 0.')
-        if prob_event >= 1:
-            raise ValueError('prob_event must be less than 0.')
-        if lambda_weibull <= 0:
-            raise ValueError('lambda_weibull must be greater than 0.')
-        if v_weibull <= 0:
-            raise ValueError('v_weibull must be greater than 0.')
-        self.center = center
-        self.radius = radius
-        self.coefficients = coefficients
-        self.prob_event = prob_event
-        self.lambda_weibull = lambda_weibull
-        self.v_weibull = v_weibull
-        self.random_state = np.random.default_rng(random_seed)
-
-    def spherical_data(self, num_points: int) -> np.ndarray:
-        """Generates random data in the p-dimensional sphere (covariates).
-
-        Args:
-            num_points (int): number of individuals to generate.
-
-        Returns:
-            np.ndarray: matrix with num_points rows and p columns, where p is the dimension of the space.
-
-        """
-        center = self.center
-        radius = self.radius
-
-        n_dim = len(center)
-        zero_list = [0 for _ in range(n_dim)]
-
-        # Uniform data in range [0, 1]
-        u = self.random_state.uniform(low=0.0, high=1.0, size=(num_points, 1))
-        uniform_rad_root = u ** (1 / n_dim)
-        uniform_rad = radius * uniform_rad_root
-
-        # Multivariate normal distribution
-        I = np.identity(n_dim)
-        X = self.random_state.multivariate_normal(
-            mean=zero_list, cov=I, size=num_points
-        )
-
-        # Standarisation
-        X_sqr = np.sum(np.square(X), axis=1, keepdims=True)
-        norm_X = np.sqrt(X_sqr)
-        X_unit = X / norm_X
-        sphere_data = uniform_rad * X_unit
-        X_location = sphere_data + center
-
-        return X_location
-
-    def survival_times(self, num_points: int, X: np.array) -> np.array:
-        """Generates survival times following a Weibull distribution.
-
-        Args:
-            num_points (int):  number of individuals to generate.
-            X (np.array): matrix with num_points rows and p columns, where p is the dimension of the space.
-
-        Returns:
-            np.array: a column vector containing the survival times.
-
-        """
-        u = self.random_state.uniform(size=(num_points, 1))
-        lamba_val = self.lambda_weibull
-        v = self.v_weibull
-        b = np.reshape(self.coefficients, newshape=(len(self.coefficients), 1))
-        num = -np.log(u)
-        den = lamba_val * np.exp(np.dot(X, b))
-        # Use a Weibull distribution
-        time_to_event = (num / den) ** (1 / v)
-        time_to_event = np.where(time_to_event > 2000, 2000, time_to_event)
-        return time_to_event
-
-    def random_event(self, num_points: int) -> np.array:
-        """Generates random events following a binomial distributiom with probabilty `prob_event`.
-
-        Args:
-            num_points (int):  number of individuals to generate.
-
-        Returns:
-            np.array: a column vector containing the random events.
-
-        """
-        prob_event = self.prob_event
-        return np.where(
-            self.random_state.uniform(size=num_points) <= prob_event, True, False
-        )
-
-    def random_survival_data(self, num_points: int) -> tuple:
-        """Generates random survival data.
-
-        Args:
-            num_points (int):  number of individuals to generate.
-
-        Returns:
-            tuple: (X, time_to_event, delta), where:
-                - X: matrix with num_points rows and p columns, where p is the dimension of the space.
-                - time_to_event: a column vector containing the survival times.
-                - delta: a column vector containing the random events.
-
-        """
-        # Get spherical data
-        X = self.spherical_data(num_points=num_points)
-
-        # Get random survival time
-        time_to_event = self.survival_times(num_points=num_points, X=X)
-
-        # Get event variable
-        delta = self.random_event(num_points=num_points)
-
-        return (X, time_to_event, delta)
-=======
 from sklearn.model_selection import train_test_split
 from sklearn.preprocessing import OneHotEncoder, StandardScaler
 from sksurv.util import Surv
@@ -166,11 +8,11 @@
 
 # TODO make it work for any path
 user_path    = '/home/carlos.hernandez/PhD/'
-
 veteran_path = user_path + 'SurvLIME/survLime/datasets/veteran.csv'
 udca_path    = user_path + 'SurvLIME/survLime/datasets/udca_dataset.csv'
 pbc_path     = user_path + 'SurvLIME/survLime/datasets/pbc_dataset.csv'
 lung_path    = user_path + 'SurvLIME/survLime/datasets/lung_dataset.csv'
+
 
 class Loader():
 
@@ -257,9 +99,147 @@
 
         return [X_train_processed, y_train], [X_val_processed, y_val], [X_test_processed, y_test]
 
-    
-
-        
-    
-    
->>>>>>> db562dd3
+
+class RandomSurvivalData:
+    """Generate spherical random survival data."""
+
+    def __init__(
+        self,
+        center: list[float],
+        radius: float,
+        coefficients: list[float],
+        prob_event: float,
+        lambda_weibull: float,
+        v_weibull: float,
+        random_seed: int = None,
+    ) -> None:
+        """Init.
+
+        Args:
+            center (float): center of the sphere.
+            radius (float): radius of the sphere.
+            coefficients (list): value of the covariates.
+            prob_event (float): probability of an event occurring.
+            lambda_weibull (float): scale parameter of a Weibull distribution.
+            v_weibull (float): shape parameter of a Weibull distribution.
+
+        Returns:
+            None
+
+        """
+        if len(center) != len(coefficients):
+            raise ValueError(
+                'length of center and length of coefficients must be equal.'
+            )
+        if prob_event <= 0:
+            raise ValueError('prob_event must be greater than 0.')
+        if prob_event >= 1:
+            raise ValueError('prob_event must be less than 0.')
+        if lambda_weibull <= 0:
+            raise ValueError('lambda_weibull must be greater than 0.')
+        if v_weibull <= 0:
+            raise ValueError('v_weibull must be greater than 0.')
+        self.center = center
+        self.radius = radius
+        self.coefficients = coefficients
+        self.prob_event = prob_event
+        self.lambda_weibull = lambda_weibull
+        self.v_weibull = v_weibull
+        self.random_state = np.random.default_rng(random_seed)
+
+    def spherical_data(self, num_points: int) -> np.ndarray:
+        """Generates random data in the p-dimensional sphere (covariates).
+
+        Args:
+            num_points (int): number of individuals to generate.
+
+        Returns:
+            np.ndarray: matrix with num_points rows and p columns, where p is the dimension of the space.
+
+        """
+        center = self.center
+        radius = self.radius
+
+        n_dim = len(center)
+        zero_list = [0 for _ in range(n_dim)]
+
+        # Uniform data in range [0, 1]
+        u = self.random_state.uniform(low=0.0, high=1.0, size=(num_points, 1))
+        uniform_rad_root = u ** (1 / n_dim)
+        uniform_rad = radius * uniform_rad_root
+
+        # Multivariate normal distribution
+        I = np.identity(n_dim)
+        X = self.random_state.multivariate_normal(
+            mean=zero_list, cov=I, size=num_points
+        )
+
+        # Standarisation
+        X_sqr = np.sum(np.square(X), axis=1, keepdims=True)
+        norm_X = np.sqrt(X_sqr)
+        X_unit = X / norm_X
+        sphere_data = uniform_rad * X_unit
+        X_location = sphere_data + center
+
+        return X_location
+
+    def survival_times(self, num_points: int, X: np.array) -> np.array:
+        """Generates survival times following a Weibull distribution.
+
+        Args:
+            num_points (int):  number of individuals to generate.
+            X (np.array): matrix with num_points rows and p columns, where p is the dimension of the space.
+
+        Returns:
+            np.array: a column vector containing the survival times.
+
+        """
+        u = self.random_state.uniform(size=(num_points, 1))
+        lamba_val = self.lambda_weibull
+        v = self.v_weibull
+        b = np.reshape(self.coefficients, newshape=(len(self.coefficients), 1))
+        num = -np.log(u)
+        den = lamba_val * np.exp(np.dot(X, b))
+        # Use a Weibull distribution
+        time_to_event = (num / den) ** (1 / v)
+        time_to_event = np.where(time_to_event > 2000, 2000, time_to_event)
+        return time_to_event
+
+    def random_event(self, num_points: int) -> np.array:
+        """Generates random events following a binomial distributiom with probabilty `prob_event`.
+
+        Args:
+            num_points (int):  number of individuals to generate.
+
+        Returns:
+            np.array: a column vector containing the random events.
+
+        """
+        prob_event = self.prob_event
+        return np.where(
+            self.random_state.uniform(size=num_points) <= prob_event, True, False
+        )
+
+    def random_survival_data(self, num_points: int) -> tuple:
+        """Generates random survival data.
+
+        Args:
+            num_points (int):  number of individuals to generate.
+
+        Returns:
+            tuple: (X, time_to_event, delta), where:
+                - X: matrix with num_points rows and p columns, where p is the dimension of the space.
+                - time_to_event: a column vector containing the survival times.
+                - delta: a column vector containing the random events.
+
+        """
+        # Get spherical data
+        X = self.spherical_data(num_points=num_points)
+
+        # Get random survival time
+        time_to_event = self.survival_times(num_points=num_points, X=X)
+
+        # Get event variable
+        delta = self.random_event(num_points=num_points)
+
+        return (X, time_to_event, delta)